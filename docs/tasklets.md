--- conflicted
+++ resolved
@@ -69,9 +69,6 @@
 
 ## Variables
 
-<<<<<<< HEAD
-You can set a timeout for the task. If the agent does not complete the task within the time period, the agent will be interrupted and the task will be marked as failed:
-=======
 Variables are a way to use dynamic values in the tasklet. You can declare them in any part of the tasklet using the `$` prefix:
 
 ```yaml
@@ -130,8 +127,7 @@
 
 ## Timeouts
 
-It is possible to set a timeout for the entire task. If the agent does not complete the task within the timeout, it will be interrupted and the task will be marked as failed:
->>>>>>> 866f1159
+You can set a timeout for the task. If the agent does not complete the task within the time period, the agent will be interrupted and the task will be marked as failed:
 
 ```yaml
 # ... snippet ...
@@ -218,11 +214,7 @@
 
 ### Custom Tools
 
-<<<<<<< HEAD
 Additional tools can be defined in the tasklet's `functions` section. Each tool is a set of actions that the agent can use, consisting of a `name`, a `description`, and a `tool` field that specifies the command to be executed:
-=======
-Additional tools can be defined in the tasklet's `tool_box` section, and each is a group of tools that can be used by the agent, defining a `name`, `description` and a `tool` field with the command to be executed:
->>>>>>> 866f1159
 
 ```yaml
 # ... snippet ...
